import { Switch, Route, useLocation } from "wouter";
import { useEffect } from "react";
import NotFound from "@/pages/not-found";
import Home from "@/pages/Home";
import Payment from "@/pages/Payment";
import Admin from "@/pages/Admin";
import AdminLogin from "@/pages/AdminLogin";
import GetInvolved from "@/pages/GetInvolved";
import ActiveCases from "@/pages/ActiveCases";
import AboutUs from "@/pages/AboutUs";
import ContactUs from "@/pages/ContactUs";
import { DonationProvider } from "@/components/DonationContext";
<<<<<<< HEAD
import { Toaster } from "@/components/ui/toaster";
import { 
  initAnalytics, 
  trackPageView, 
  trackTimeOnPage, 
  initNewRelicBrowserAgent 
} from "@/lib/analytics";
=======
import { initAnalytics, trackPageView, trackTimeOnPage } from "@/lib/analytics";
>>>>>>> 7c8a593b

// Analytics-aware router that tracks page views
function Router() {
  const [location] = useLocation();

  // Track page views and time on page
  useEffect(() => {
    // Track page view when location changes
    trackPageView(location);

    // Track time spent on page when user navigates away
    const cleanup = trackTimeOnPage();

    // Scroll to top when location changes
    window.scrollTo(0, 0);

    return cleanup;
  }, [location]);

  return (
    <Switch>
      <Route path="/" component={Home} />
      <Route path="/payment" component={Payment} />
      <Route path="/active-cases" component={ActiveCases} />
      <Route path="/get-involved" component={GetInvolved} />
      <Route path="/about" component={AboutUs} />
      <Route path="/contact" component={ContactUs} />
      <Route path="/admin/login" component={AdminLogin} />
      {/* Make /admin come after /admin/login to ensure the right route is matched */}
      <Route path="/admin" component={Admin} />
      <Route component={NotFound} />
    </Switch>
  );
}

function App() {
  // Initialize analytics on first render
  useEffect(() => {
    initAnalytics();
  }, []);

  return (
    <DonationProvider>
      <Router />
      <Toaster />
    </DonationProvider>
  );
}

export default App;<|MERGE_RESOLUTION|>--- conflicted
+++ resolved
@@ -10,7 +10,7 @@
 import AboutUs from "@/pages/AboutUs";
 import ContactUs from "@/pages/ContactUs";
 import { DonationProvider } from "@/components/DonationContext";
-<<<<<<< HEAD
+
 import { Toaster } from "@/components/ui/toaster";
 import { 
   initAnalytics, 
@@ -18,9 +18,7 @@
   trackTimeOnPage, 
   initNewRelicBrowserAgent 
 } from "@/lib/analytics";
-=======
-import { initAnalytics, trackPageView, trackTimeOnPage } from "@/lib/analytics";
->>>>>>> 7c8a593b
+
 
 // Analytics-aware router that tracks page views
 function Router() {
