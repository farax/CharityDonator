--- conflicted
+++ resolved
@@ -44,7 +44,7 @@
   };
 
   return (
-<<<<<<< HEAD
+
 
     <header className={cn(
       "bg-white shadow-md sticky top-0 z-50 transition-all duration-300",
@@ -60,38 +60,14 @@
             isLoaded ? "-ml-5" : "-ml-[50px] opacity-0", // More negative margin to position further left
             scrolled ? "scale-95" : "scale-100" // Subtle scaling effect on scroll
           )}>
-=======
-    <header
-      className={cn(
-        "bg-white shadow-md sticky top-0 z-50 transition-all duration-300",
-        scrolled ? "py-0" : "py-1" // Smaller padding for header
-      )}
-    >
-      <div className="container mx-auto px-0 sm:px-1 lg:px-2">
-        {" "}
-        {/* Reduced container padding */}
-        <div
-          className={cn(
-            "flex justify-between items-center transition-all duration-300",
-
-            scrolled ? "py-1" : "py-2" // Smaller padding for content
-          )}
-        >
-          <div
-            className={cn(
-              "col-span-7 md:col-span-8 flex items-center transition-all duration-500 ease-in-out", // Increased column span
-              isLoaded ? "-ml-5" : "-ml-[50px] opacity-0", // More negative margin to position further left
-              scrolled ? "scale-95" : "scale-100" // Subtle scaling effect on scroll
-            )}
-          >
->>>>>>> 7c8a593b
+
             <Link href="/" className="flex items-center">
               <img
                 src={aafiyaaLogo}
                 alt="Aafiyaa Charity Clinics Logo"
                 className={cn(
                   "transition-all duration-300 transform",
-<<<<<<< HEAD
+
 
                   scrolled ? "h-[90px]" : "h-[105px]" // 50% bigger (from 70px to 105px)
                 )} 
@@ -108,26 +84,7 @@
                   "text-gray-600 transition-all duration-300",
                   scrolled ? "text-sm" : "text-base"
                 )}>
-=======
-                  scrolled ? "h-[135px]" : "h-[158px]" // Additional 50% bigger (from 90/105px to 135/158px)
-                )}
-              />
-              <div className="ml-3">
-                <h1
-                  className={cn(
-                    "font-bold text-primary transition-all duration-300",
-                    scrolled ? "text-xl" : "text-2xl"
-                  )}
-                >
-                  AAFIYAA
-                </h1>
-                <p
-                  className={cn(
-                    "text-gray-600 transition-all duration-300",
-                    scrolled ? "text-sm" : "text-base"
-                  )}
-                >
->>>>>>> 7c8a593b
+
                   Charity Clinics
                 </p>
               </div>
@@ -151,7 +108,7 @@
           </div>
 
           {/* Desktop Navigation */}
-<<<<<<< HEAD
+
 
 
           <nav className={cn(
@@ -166,27 +123,7 @@
               }
             )}>
 
-=======
-          <nav
-            className={cn(
-              "hidden col-span-5 md:col-span-4 md:flex justify-end space-x-4 transition-all duration-500 ease-in-out", // Adjusted column span and spacing
-              isLoaded
-                ? "opacity-100 translate-y-0"
-                : "opacity-0 translate-y-[-10px]" // Fade in from top
-            )}
-          >
-            <Link
-              href="/"
-              className={cn(
-                "font-medium hover:text-primary relative transition-all duration-300", // Original font size
-                isOnHomePage ? "text-primary" : "text-gray-800",
-                {
-                  "after:content-[''] after:block after:w-full after:h-0.5 after:bg-primary after:absolute after:-bottom-1 after:scale-x-100 after:transition-transform":
-                    isOnHomePage,
-                }
-              )}
-            >
->>>>>>> 7c8a593b
+
               Home
             </Link>
             <Link
@@ -207,18 +144,12 @@
             >
               Get Involved
             </Link>
-<<<<<<< HEAD
+
 
             <Link href="/contact" className="font-medium text-gray-600 hover:text-primary transition-colors duration-300 relative hover:after:scale-x-100 after:content-[''] after:block after:w-full after:h-0.5 after:bg-primary after:absolute after:-bottom-1 after:scale-x-0 after:transition-transform">
               Contact
 
-=======
-            <Link
-              href="/contact"
-              className="font-medium text-gray-600 hover:text-primary transition-colors duration-300 relative hover:after:scale-x-100 after:content-[''] after:block after:w-full after:h-0.5 after:bg-primary after:absolute after:-bottom-1 after:scale-x-0 after:transition-transform"
-            >
-              Contact
->>>>>>> 7c8a593b
+
             </Link>
             {/* Admin link removed from navigation, accessible directly via URL */}
           </nav>
