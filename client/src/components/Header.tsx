--- conflicted
+++ resolved
@@ -44,7 +44,7 @@
   };
 
   return (
-<<<<<<< HEAD
+
     <header className={cn(
       "bg-white shadow-md sticky top-0 z-50 transition-all duration-300",
       scrolled ? "py-0" : "py-1" // Smaller padding for header
@@ -59,41 +59,16 @@
             isLoaded ? "-ml-5" : "-ml-[50px] opacity-0", // More negative margin to position further left
             scrolled ? "scale-95" : "scale-100" // Subtle scaling effect on scroll
           )}>
-=======
-    <header
-      className={cn(
-        "bg-white shadow-md sticky top-0 z-50 transition-all duration-300",
-        scrolled ? "py-1" : "py-2"
-      )}
-    >
-      <div className="container mx-auto px-1 sm:px-2 lg:px-4">
-        <div
-          className={cn(
-            "flex justify-between items-center transition-all duration-300",
-            scrolled ? "py-2" : "py-3"
-          )}
-        >
-          <div
-            className={cn(
-              "flex items-center transition-all duration-500 ease-in-out",
-              isLoaded ? "-ml-2" : "-ml-[30px] opacity-0", // Start from further left and fade in
-              scrolled ? "scale-95" : "scale-100" // Subtle scaling effect on scroll
-            )}
-          >
->>>>>>> 6aae6d02
             <Link href="/" className="flex items-center">
               <img
                 src={aafiyaaLogo}
                 alt="Aafiyaa Charity Clinics Logo"
                 className={cn(
                   "transition-all duration-300 transform",
-<<<<<<< HEAD
+
                   scrolled ? "h-[90px]" : "h-[105px]" // 50% bigger (from 70px to 105px)
                 )} 
-=======
-                  scrolled ? "h-[65px]" : "h-[70px]" // Slightly smaller on scroll
-                )}
->>>>>>> 6aae6d02
+
               />
               <div className="ml-3">
                 <h1 className={cn(
@@ -130,7 +105,7 @@
 
           {/* Desktop Navigation */}
 
-<<<<<<< HEAD
+
           <nav className={cn(
             "hidden md:flex space-x-8 transition-all duration-500 ease-in-out", // Original spacing and font size
             isLoaded ? "opacity-100 translate-y-0" : "opacity-0 translate-y-[-10px]" // Fade in from top
@@ -142,27 +117,7 @@
                 "after:content-[''] after:block after:w-full after:h-0.5 after:bg-primary after:absolute after:-bottom-1 after:scale-x-100 after:transition-transform": isOnHomePage
               }
             )}>
-=======
-          <nav
-            className={cn(
-              "hidden md:flex space-x-8 transition-all duration-500 ease-in-out",
-              isLoaded
-                ? "opacity-100 translate-y-0"
-                : "opacity-0 translate-y-[-10px]" // Fade in from top
-            )}
-          >
-            <Link
-              href="/"
-              className={cn(
-                "font-medium hover:text-primary relative transition-all duration-300",
-                isOnHomePage ? "text-primary" : "text-gray-800",
-                {
-                  "after:content-[''] after:block after:w-full after:h-0.5 after:bg-primary after:absolute after:-bottom-1 after:scale-x-100 after:transition-transform":
-                    isOnHomePage,
-                }
-              )}
-            >
->>>>>>> 6aae6d02
+
               Home
             </Link>
             <Link
@@ -183,16 +138,10 @@
             >
               Get Involved
             </Link>
-<<<<<<< HEAD
+
             <Link href="/contact" className="font-medium text-gray-600 hover:text-primary transition-colors duration-300 relative hover:after:scale-x-100 after:content-[''] after:block after:w-full after:h-0.5 after:bg-primary after:absolute after:-bottom-1 after:scale-x-0 after:transition-transform">
               Contact
-=======
-            <Link
-              href="/contact"
-              className="font-medium text-gray-600 hover:text-primary transition-colors duration-300 relative hover:after:scale-x-100 after:content-[''] after:block after:w-full after:h-0.5 after:bg-primary after:absolute after:-bottom-1 after:scale-x-0 after:transition-transform"
-            >
-              Contact Us
->>>>>>> 6aae6d02
+
             </Link>
             {/* Admin link removed from navigation, accessible directly via URL */}
           </nav>
